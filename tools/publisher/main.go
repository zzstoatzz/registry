package main

import (
	"bytes"
	"context"
	"crypto/sha256"
	"encoding/hex"
	"encoding/json"
	"errors"
	"flag"
	"fmt"
	"io"
	"log"
	"net/http"
	"os"
	"strings"

	"github.com/modelcontextprotocol/registry/tools/publisher/auth"
)

// Server structure types for JSON generation
type Repository struct {
	URL    string `json:"url"`
	Source string `json:"source"`
}

type VersionDetail struct {
	Version string `json:"version"`
}

type EnvironmentVariable struct {
	Name        string `json:"name"`
	Description string `json:"description"`
}

type RuntimeArgument struct {
	Description string `json:"description"`
	IsRequired  bool   `json:"is_required"`
	Format      string `json:"format"`
	Value       string `json:"value"`
	Default     string `json:"default"`
	Type        string `json:"type"`
	ValueHint   string `json:"value_hint"`
}

type PackageLocation struct {
	// URL to the package (e.g., https://www.npmjs.com/package/@example/server/v/1.5.0)
	URL  string `json:"url"`
	// Type of the package (e.g., "javascript", "python", "mcpb")
	Type string `json:"type"`
}

type Package struct {
	Location             PackageLocation       `json:"location"`
	Version              string                `json:"version,omitempty"`
	RuntimeHint          string                `json:"runtime_hint,omitempty"`
	RuntimeArguments     []RuntimeArgument     `json:"runtime_arguments,omitempty"`
	PackageArguments     []RuntimeArgument     `json:"package_arguments,omitempty"`
	EnvironmentVariables []EnvironmentVariable `json:"environment_variables,omitempty"`
}

type ServerJSON struct {
	Name          string            `json:"name"`
	Description   string            `json:"description"`
	Status        string            `json:"status,omitempty"`
	Repository    Repository        `json:"repository"`
	VersionDetail VersionDetail     `json:"version_detail"`
	Packages      []Package         `json:"packages"`
	FileHashes    map[string]string `json:"file_hashes,omitempty"`
}

func main() {
	if len(os.Args) < 2 {
		printUsage()
		return
	}

	var err error
	switch os.Args[1] {
	case "publish":
		err = publishCommand()
	case "create":
		err = createCommand()
	case "verify":
		err = verifyCommand()
	case "hash-gen":
		err = hashGenCommand()
	default:
		printUsage()
	}
	if err != nil {
		log.Fatal(err)
	}
}

func printUsage() {
	fmt.Fprint(os.Stdout, "MCP Registry Publisher Tool\n")
	fmt.Fprint(os.Stdout, "\n")
	fmt.Fprint(os.Stdout, "Usage:\n")
	fmt.Fprint(os.Stdout, "  mcp-publisher publish [flags]    Publish a server.json file to the registry\n")
	fmt.Fprint(os.Stdout, "  mcp-publisher create [flags]     Create a new server.json file\n")
	fmt.Fprint(os.Stdout, "  mcp-publisher verify [flags]     Verify file hashes in a server.json file\n")
	fmt.Fprint(os.Stdout, "  mcp-publisher hash-gen [flags]   Generate file hashes for a server.json file\n")
	fmt.Fprint(os.Stdout, "\n")
	fmt.Fprint(os.Stdout, "Use 'mcp-publisher <command> --help' for more information about a command.\n")
}

func publishCommand() error {
	publishFlags := flag.NewFlagSet("publish", flag.ExitOnError)

	var registryURL string
	var mcpFilePath string
	var forceLogin bool
	var authMethod string
<<<<<<< HEAD
	var noHash bool
=======
	var dnsDomain string
	var dnsPrivateKey string
	var httpDomain string
	var httpPrivateKey string
>>>>>>> b3ae1c2a

	// Command-line flags for configuration
	publishFlags.StringVar(&registryURL, "registry-url", "", "URL of the registry (required)")
	publishFlags.StringVar(&mcpFilePath, "mcp-file", "", "path to the MCP file (required)")
	publishFlags.BoolVar(&forceLogin, "login", false, "force a new login even if a token exists")
	publishFlags.StringVar(&authMethod, "auth-method", "github-at", "authentication method (default: github-at)")
<<<<<<< HEAD
	publishFlags.BoolVar(&noHash, "no-hash", false, "skip file hash generation")
=======
	publishFlags.StringVar(&dnsDomain, "dns-domain", "", "domain name for DNS authentication (required for dns auth method)")
	publishFlags.StringVar(&dnsPrivateKey, "dns-private-key", "", "64-character hex seed for DNS authentication (required for dns auth method)")
	publishFlags.StringVar(&httpDomain, "http-domain", "", "domain name for HTTP authentication (required for http auth method)")
	publishFlags.StringVar(&httpPrivateKey, "http-private-key", "", "64-character hex seed for HTTP authentication (required for http auth method)")
>>>>>>> b3ae1c2a

	// Set custom usage function
	publishFlags.Usage = func() {
		fmt.Fprint(os.Stdout, "Usage: mcp-publisher publish [flags]\n")
		fmt.Fprint(os.Stdout, "\n")
		fmt.Fprint(os.Stdout, "Publish a server.json file to the registry\n")
		fmt.Fprint(os.Stdout, "\n")
		fmt.Fprint(os.Stdout, "Flags:\n")
<<<<<<< HEAD
		fmt.Fprint(os.Stdout, "  --registry-url string    URL of the registry (required)\n")
		fmt.Fprint(os.Stdout, "  --mcp-file string        path to the MCP file (required)\n")
		fmt.Fprint(os.Stdout, "  --login                  force a new login even if a token exists\n")
		fmt.Fprint(os.Stdout, "  --auth-method string     authentication method (default: github-at)\n")
		fmt.Fprint(os.Stdout, "  --no-hash                skip file hash generation\n")
=======
		fmt.Fprint(os.Stdout, "  --registry-url string       URL of the registry (required)\n")
		fmt.Fprint(os.Stdout, "  --mcp-file string           path to the MCP file (required)\n")
		fmt.Fprint(os.Stdout, "  --login                     force a new login even if a token exists\n")
		fmt.Fprint(os.Stdout, "  --auth-method string        authentication method (default: github-at)\n")
		fmt.Fprint(os.Stdout, "  --dns-domain string         domain name for DNS authentication\n")
		fmt.Fprint(os.Stdout, "  --dns-private-key string    64-character hex seed for DNS authentication\n")
		fmt.Fprint(os.Stdout, "  --http-domain string        domain name for HTTP authentication\n")
		fmt.Fprint(os.Stdout, "  --http-private-key string   64-character hex seed for HTTP authentication\n")
>>>>>>> b3ae1c2a
	}

	if err := publishFlags.Parse(os.Args[2:]); err != nil {
		log.Fatalf("Error parsing flags: %v", err)
	}

	if registryURL == "" || mcpFilePath == "" {
		publishFlags.Usage()
		return errors.New("registry-url and mcp-file are required")
	}

	// Read MCP file
	mcpData, err := os.ReadFile(mcpFilePath)
	if err != nil {
		return fmt.Errorf("error reading MCP file: %w", err)
	}

	// Generate file hashes if not disabled
	if !noHash {
		log.Println("Generating file hashes...")
		var serverJSON ServerJSON
		if err := json.Unmarshal(mcpData, &serverJSON); err != nil {
			return fmt.Errorf("error parsing server.json: %w", err)
		}

		hashes, err := generateFileHashes(&serverJSON)
		if err != nil {
			log.Printf("Warning: Could not generate file hashes: %v", err)
			log.Println("Continuing without hashes...")
		} else if len(hashes) > 0 {
			serverJSON.FileHashes = hashes
			mcpData, err = json.MarshalIndent(serverJSON, "", "  ")
			if err != nil {
				return fmt.Errorf("error marshaling server.json with hashes: %w", err)
			}
			log.Printf("Generated %d file hash(es)", len(hashes))
		}
	}

	var authProvider auth.Provider // Determine the authentication method
	switch authMethod {
	case "github-at":
		log.Println("Using GitHub Access Token for authentication")
		authProvider = auth.NewGitHubATProvider(forceLogin, registryURL)
	case "github-oidc":
		log.Println("Using GitHub Actions OIDC for authentication")
		authProvider = auth.NewGitHubOIDCProvider(registryURL)
	case "dns":
		log.Println("Using DNS-based authentication")
		authProvider = auth.NewDNSProvider(registryURL, dnsDomain, dnsPrivateKey)
	case "http":
		log.Println("Using HTTP-based authentication")
		authProvider = auth.NewHTTPProvider(registryURL, httpDomain, httpPrivateKey)
	case "none":
		log.Println("Using anonymous authentication")
		authProvider = auth.NewNoneProvider(registryURL)
	default:
		return fmt.Errorf("unsupported authentication method: %s", authMethod)
	}

	// Check if login is needed and perform authentication
	ctx := context.Background()
	if authProvider.NeedsLogin() {
		err := authProvider.Login(ctx)
		if err != nil {
			return fmt.Errorf("failed to authenticate with %s: %w", authProvider.Name(), err)
		}
	}

	// Get the token
	token, err := authProvider.GetToken(ctx)
	if err != nil {
		return fmt.Errorf("error getting token from %s: %w", authProvider.Name(), err)
	}

	// Publish to registry
	err = publishToRegistry(registryURL, mcpData, token)
	if err != nil {
		return fmt.Errorf("failed to publish to registry: %w", err)
	}

	log.Println("Successfully published to registry!")
	return nil
}

func createCommand() error {
	createFlags := flag.NewFlagSet("create", flag.ExitOnError)

	// Basic server information flags
	var name string
	var description string
	var version string
	var repoURL string
	var repoSource string
	var output string
	var status string

	// Package information flags
	var registryName string
	var packageName string
	var packageVersion string
	var runtimeHint string
	var execute string

	// Repeatable flags
	var envVars []string
	var packageArgs []string

	createFlags.StringVar(&name, "name", "", "Server name (e.g., io.github.owner/repo-name) (required)")
	createFlags.StringVar(&name, "n", "", "Server name (shorthand)")
	createFlags.StringVar(&description, "description", "", "Server description (required)")
	createFlags.StringVar(&description, "d", "", "Server description (shorthand)")
	createFlags.StringVar(&version, "version", "1.0.0", "Server version")
	createFlags.StringVar(&version, "v", "1.0.0", "Server version (shorthand)")
	createFlags.StringVar(&repoURL, "repo-url", "", "Repository URL (required)")
	createFlags.StringVar(&repoSource, "repo-source", "github", "Repository source")
	createFlags.StringVar(&output, "output", "server.json", "Output file path")
	createFlags.StringVar(&output, "o", "server.json", "Output file path (shorthand)")
	createFlags.StringVar(&status, "status", "active", "Server status (active or deprecated)")

	createFlags.StringVar(&registryName, "registry", "npm", "Package registry name")
	createFlags.StringVar(&packageName, "package-name", "", "Package name (defaults to server name)")
	createFlags.StringVar(&packageVersion, "package-version", "", "Package version (defaults to server version)")
	createFlags.StringVar(&runtimeHint, "runtime-hint", "", "Runtime hint (e.g., docker)")
	createFlags.StringVar(&execute, "execute", "", "Command to execute the server")
	createFlags.StringVar(&execute, "e", "", "Command to execute the server (shorthand)")

	// Custom flag for environment variables
	createFlags.Func("env-var",
		"Environment variable in format NAME:DESCRIPTION (can be repeated)",
		func(value string) error {
			envVars = append(envVars, value)
			return nil
		})

	// Custom flag for package arguments
	createFlags.Func("package-arg",
		"Package argument in format VALUE:DESCRIPTION (can be repeated)",
		func(value string) error {
			packageArgs = append(packageArgs, value)
			return nil
		})

	// Set custom usage function
	createFlags.Usage = func() {
		fmt.Fprint(os.Stdout, "Usage: mcp-publisher create [flags]\n")
		fmt.Fprint(os.Stdout, "\n")
		fmt.Fprint(os.Stdout, "Create a new server.json file\n")
		fmt.Fprint(os.Stdout, "\n")
		fmt.Fprint(os.Stdout, "Flags:\n")
		fmt.Fprint(os.Stdout, "  --name/-n string         Server name (e.g., io.github.owner/repo-name) (required)\n")
		fmt.Fprint(os.Stdout, "  --description/-d string  Server description (required)\n")
		fmt.Fprint(os.Stdout, "  --repo-url string        Repository URL (required)\n")
		fmt.Fprint(os.Stdout, "  --version/-v string      Server version (default: 1.0.0)\n")
		fmt.Fprint(os.Stdout, "  --status string          Server status (active or deprecated) (default: active)\n")
		fmt.Fprint(os.Stdout, "  --execute/-e string      Command to execute the server\n")
		fmt.Fprint(os.Stdout, "  --output/-o string       Output file path (default: server.json)\n")
		fmt.Fprint(os.Stdout, "  --registry string        Package registry name (default: npm)\n")
		fmt.Fprint(os.Stdout, "  --package-name string    Package name (defaults to server name)\n")
		fmt.Fprint(os.Stdout, "  --package-version string Package version (defaults to server version)\n")
		fmt.Fprint(os.Stdout, "  --runtime-hint string    Runtime hint (e.g., docker)\n")
		fmt.Fprint(os.Stdout, "  --repo-source string     Repository source (default: github)\n")
		fmt.Fprint(os.Stdout, "  --env-var string         Environment variable in format "+
			"NAME:DESCRIPTION (can be repeated)\n")
		fmt.Fprint(os.Stdout, "  --package-arg string     Package argument in format VALUE:DESCRIPTION (can be repeated)\n")
	}

	if err := createFlags.Parse(os.Args[2:]); err != nil {
		log.Fatalf("Error parsing flags: %v", err)
	}

	// Validate required flags
	if name == "" {
		return errors.New("--name/-n is required")
	}
	if description == "" {
		return errors.New("--description/-d is required")
	}
	if repoURL == "" {
		return errors.New("--repo-url is required")
	}

	// Validate status field
	if status != "active" && status != "deprecated" {
		return errors.New("--status must be either 'active' or 'deprecated'")
	}

	// Set defaults
	if packageName == "" {
		packageName = name
	}
	if packageVersion == "" {
		packageVersion = version
	}

	// Set runtime hint based on registry name if not explicitly provided
	if runtimeHint == "" {
		switch registryName {
		case "docker":
			runtimeHint = "docker"
		case "npm":
			runtimeHint = "npx"
		}
	}

	// Create server structure
	server := createServerStructure(name, description, version, repoURL, repoSource,
		registryName, packageName, packageVersion, runtimeHint, execute, envVars, packageArgs, status)

	// Convert to JSON
	jsonData, err := json.MarshalIndent(server, "", "  ")
	if err != nil {
		return fmt.Errorf("error marshaling JSON: %w", err)
	}

	// Write to file
	err = os.WriteFile(output, jsonData, 0600)
	if err != nil {
		return fmt.Errorf("error writing file: %w", err)
	}

	log.Printf("Successfully created %s", output)
	log.Println("You may need to edit the file to:")
	log.Println("  - Add or modify package arguments")
	log.Println("  - Set environment variable requirements")
	log.Println("  - Add remote server configurations")
	log.Println("  - Adjust runtime arguments")
	return nil
}

// publishToRegistry sends the MCP server details to the registry with authentication
func publishToRegistry(registryURL string, mcpData []byte, token string) error {
	// Parse the MCP JSON data
	var mcpDetails map[string]any
	err := json.Unmarshal(mcpData, &mcpDetails)
	if err != nil {
		return fmt.Errorf("error parsing server.json file: %w", err)
	}

	// Create the publish request payload
	var publishReq map[string]any
	if _, hasServerField := mcpDetails["server"]; hasServerField {
		// Already in PublishRequest format with server field (and possibly x-publisher)
		publishReq = mcpDetails
	} else {
		// Legacy ServerDetail format - wrap it in extension wrapper format
		publishReq = map[string]any{
			"server": mcpDetails,
		}
	}

	// Convert the request to JSON
	jsonData, err := json.Marshal(publishReq)
	if err != nil {
		return fmt.Errorf("error serializing request: %w", err)
	}

	// Ensure the URL ends with the publish endpoint
	if !strings.HasSuffix(registryURL, "/") {
		registryURL += "/"
	}
	publishURL := registryURL + "v0/publish"

	// Create and send the request
	req, err := http.NewRequestWithContext(context.Background(), http.MethodPost, publishURL, bytes.NewBuffer(jsonData))
	if err != nil {
		return fmt.Errorf("error creating request: %w", err)
	}
	req.Header.Set("Content-Type", "application/json")
	req.Header.Set("Authorization", "Bearer "+token)

	client := &http.Client{}
	resp, err := client.Do(req)
	if err != nil {
		return fmt.Errorf("error sending request: %w", err)
	}
	defer resp.Body.Close()

	// Read and check the response
	body, err := io.ReadAll(resp.Body)
	if err != nil {
		return fmt.Errorf("error reading response: %w", err)
	}

	if resp.StatusCode != http.StatusCreated && resp.StatusCode != http.StatusOK {
		return fmt.Errorf("publication failed with status %d: %s", resp.StatusCode, body)
	}

	log.Println(string(body))
	return nil
}

func createServerStructure(
	name, description, version, repoURL, repoSource, registryName,
	packageName, packageVersion, runtimeHint, execute string,
	envVars []string, packageArgs []string, status string,
) ServerJSON {
	// Parse environment variables
	var environmentVariables []EnvironmentVariable
	for _, envVar := range envVars {
		parts := strings.SplitN(envVar, ":", 2)
		if len(parts) == 2 {
			environmentVariables = append(environmentVariables, EnvironmentVariable{
				Name:        parts[0],
				Description: parts[1],
			})
		} else {
			// If no description provided, use a default
			environmentVariables = append(environmentVariables, EnvironmentVariable{
				Name:        parts[0],
				Description: fmt.Sprintf("Environment variable for %s", parts[0]),
			})
		}
	}

	// Parse package arguments
	var packageArguments []RuntimeArgument
	for i, pkgArg := range packageArgs {
		parts := strings.SplitN(pkgArg, ":", 2)
		value := parts[0]
		description := fmt.Sprintf("Package argument %d", i+1)
		if len(parts) == 2 {
			description = parts[1]
		}

		packageArguments = append(packageArguments, RuntimeArgument{
			Description: description,
			IsRequired:  true, // Package arguments are typically required
			Format:      "string",
			Value:       value,
			Default:     value,
			Type:        "positional",
			ValueHint:   value,
		})
	}

	// Parse execute command to create runtime arguments
	var runtimeArguments []RuntimeArgument
	if execute != "" {
		// Split the execute command into parts, handling quoted strings
		parts := smartSplit(execute)
		if len(parts) > 1 {
			// Skip the first part (command) and add each argument as a runtime argument
			for i, arg := range parts[1:] {
				description := fmt.Sprintf("Runtime argument %d", i+1)

				// Try to provide better descriptions based on common patterns
				switch {
				case strings.HasPrefix(arg, "--"):
					description = fmt.Sprintf("Command line flag: %s", arg)
				case strings.HasPrefix(arg, "-") && len(arg) == 2:
					description = fmt.Sprintf("Command line option: %s", arg)
				case strings.Contains(arg, "="):
					description = fmt.Sprintf("Configuration parameter: %s", arg)
				case i > 0 && strings.HasPrefix(parts[i], "-"):
					description = fmt.Sprintf("Value for %s", parts[i])
				}

				runtimeArguments = append(runtimeArguments, RuntimeArgument{
					Description: description,
					IsRequired:  false,
					Format:      "string",
					Value:       arg,
					Default:     arg,
					Type:        "positional",
					ValueHint:   arg,
				})
			}
		}
	}

	// Create package with URL based on registry type
	var packageURL string
	var packageType string
	
	switch registryName {
	case "npm":
		packageType = "javascript"
		if packageVersion != "" {
			packageURL = fmt.Sprintf("https://www.npmjs.com/package/%s/v/%s", packageName, packageVersion)
		} else {
			packageURL = fmt.Sprintf("https://www.npmjs.com/package/%s", packageName)
		}
	case "pypi":
		packageType = "python"
		if packageVersion != "" {
			packageURL = fmt.Sprintf("https://pypi.org/project/%s/%s", packageName, packageVersion)
		} else {
			packageURL = fmt.Sprintf("https://pypi.org/project/%s", packageName)
		}
	case "docker":
		packageType = "docker"
		if packageVersion != "" {
			packageURL = fmt.Sprintf("docker://%s:%s", packageName, packageVersion)
		} else {
			packageURL = fmt.Sprintf("docker://%s", packageName)
		}
	default:
		// Default to a generic URL format
		packageType = registryName
		packageURL = fmt.Sprintf("%s://%s/%s", registryName, packageName, packageVersion)
	}
	
	pkg := Package{
		Location: PackageLocation{
			URL:  packageURL,
			Type: packageType,
		},
		Version:              packageVersion,
		RuntimeHint:          runtimeHint,
		RuntimeArguments:     runtimeArguments,
		PackageArguments:     packageArguments,
		EnvironmentVariables: environmentVariables,
	}

	// Create server structure
	return ServerJSON{
		Name:        name,
		Description: description,
		Status:      status,
		Repository: Repository{
			URL:    repoURL,
			Source: repoSource,
		},
		VersionDetail: VersionDetail{
			Version: version,
		},
		Packages: []Package{pkg},
	}
}

// smartSplit splits a command string into parts, handling quoted strings and common shell patterns
func smartSplit(command string) []string {
	var parts []string
	var current strings.Builder
	var inQuotes bool
	var quoteChar rune

	for _, char := range command {
		switch {
		case char == '"' || char == '\'':
			switch {
			case !inQuotes:
				inQuotes = true
				quoteChar = char
			case char == quoteChar:
				inQuotes = false
				quoteChar = 0
			default:
				current.WriteRune(char)
			}
		case char == ' ' && !inQuotes:
			if current.Len() > 0 {
				parts = append(parts, current.String())
				current.Reset()
			}
		default:
			current.WriteRune(char)
		}
	}

	if current.Len() > 0 {
		parts = append(parts, current.String())
	}

	return parts
}

// generateFileHashes generates SHA-256 hashes for package files
func generateFileHashes(serverJSON *ServerJSON) (map[string]string, error) {
	hashes := make(map[string]string)
	
	for _, pkg := range serverJSON.Packages {
		// Handle different package location types
		// Parse the URL to determine package type and extract details
		url := pkg.Location.URL
		
		switch {
		case pkg.Location.Type == "mcpb" || strings.HasPrefix(url, "https://") && strings.Contains(url, ".mcpb"):
			// Direct URL package (MCPB or direct download)
			identifier := url
			hash, err := downloadAndHash(url)
			if err != nil {
				return nil, fmt.Errorf("failed to hash %s: %w", identifier, err)
			}
			hashes[identifier] = fmt.Sprintf("sha256:%s", hash)
			
		case pkg.Location.Type == "javascript" || strings.Contains(url, "npmjs.com"):
			// NPM package - extract package name and version from URL
			// URL format: https://www.npmjs.com/package/@example/server/v/1.5.0
			var packageName, version string
			
			if strings.Contains(url, "npmjs.com/package/") {
				// Extract package name from URL
				parts := strings.Split(url, "npmjs.com/package/")
				if len(parts) > 1 {
					pathParts := strings.Split(parts[1], "/")
					if strings.HasPrefix(pathParts[0], "@") && len(pathParts) > 1 {
						// Scoped package like @example/server
						packageName = pathParts[0] + "/" + pathParts[1]
						if len(pathParts) > 3 && pathParts[2] == "v" {
							version = pathParts[3]
						}
					} else {
						// Regular package
						packageName = pathParts[0]
						if len(pathParts) > 2 && pathParts[1] == "v" {
							version = pathParts[2]
						}
					}
				}
			}
			
			if packageName == "" {
				log.Printf("Warning: Could not parse NPM package name from URL: %s", url)
				continue
			}
			
			// Use pkg.Version if version not in URL
			if version == "" && pkg.Version != "" {
				version = pkg.Version
			}
			
			packageFullName := packageName
			if version != "" {
				packageFullName = fmt.Sprintf("%s@%s", packageName, version)
			}
			
			// For NPM packages, we need to fetch the package metadata to get the tarball URL
			tarballURL, err := getNPMTarballURL(packageName, version)
			if err != nil {
				log.Printf("Warning: Could not get NPM tarball URL for %s: %v", packageFullName, err)
				continue
			}
			
			hash, err := downloadAndHash(tarballURL)
			if err != nil {
				return nil, fmt.Errorf("failed to hash NPM package %s: %w", packageFullName, err)
			}
			
			identifier := fmt.Sprintf("npm:%s", packageFullName)
			hashes[identifier] = fmt.Sprintf("sha256:%s", hash)
			
		case pkg.Location.Type == "python" || strings.Contains(url, "pypi.org"):
			// Python package - extract package name from URL
			// URL format: https://pypi.org/project/example-server/1.5.0
			var packageName string
			if strings.Contains(url, "pypi.org/project/") {
				parts := strings.Split(url, "pypi.org/project/")
				if len(parts) > 1 {
					pathParts := strings.Split(parts[1], "/")
					packageName = pathParts[0]
				}
			}
			
			if packageName != "" {
				packageFullName := packageName
				if pkg.Version != "" {
					packageFullName = fmt.Sprintf("%s==%s", packageName, pkg.Version)
				}
				log.Printf("Warning: PyPI hash generation not yet implemented for %s", packageFullName)
			} else {
				log.Printf("Warning: Could not parse PyPI package name from URL: %s", url)
			}
			
		case pkg.Location.Type == "docker" || strings.HasPrefix(url, "docker://"):
			// Docker images - skip hash generation as they have their own digest system
			log.Printf("Info: Skipping hash generation for Docker image %s (uses digests)", url)
			
		default:
			log.Printf("Warning: Unsupported package type for hash generation: %+v", pkg.Location)
		}
	}
	
	return hashes, nil
}

// downloadAndHash downloads a file and computes its SHA-256 hash
func downloadAndHash(url string) (string, error) {
	// Create temporary file for download
	tmpFile, err := os.CreateTemp("", "mcp-hash-*")
	if err != nil {
		return "", fmt.Errorf("failed to create temp file: %w", err)
	}
	defer os.Remove(tmpFile.Name())
	defer tmpFile.Close()
	
	// Download the file
	resp, err := http.Get(url)
	if err != nil {
		return "", fmt.Errorf("failed to download from %s: %w", url, err)
	}
	defer resp.Body.Close()
	
	if resp.StatusCode != http.StatusOK {
		return "", fmt.Errorf("download failed with status %d", resp.StatusCode)
	}
	
	// Stream to temp file and compute hash simultaneously
	hasher := sha256.New()
	writer := io.MultiWriter(tmpFile, hasher)
	
	_, err = io.Copy(writer, resp.Body)
	if err != nil {
		return "", fmt.Errorf("failed to download/hash file: %w", err)
	}
	
	return hex.EncodeToString(hasher.Sum(nil)), nil
}

// getNPMTarballURL fetches the tarball URL for an NPM package
func getNPMTarballURL(packageName, version string) (string, error) {
	// Construct NPM registry API URL
	registryURL := fmt.Sprintf("https://registry.npmjs.org/%s", packageName)
	if version != "" {
		registryURL = fmt.Sprintf("%s/%s", registryURL, version)
	}
	
	resp, err := http.Get(registryURL)
	if err != nil {
		return "", fmt.Errorf("failed to fetch NPM metadata: %w", err)
	}
	defer resp.Body.Close()
	
	if resp.StatusCode != http.StatusOK {
		return "", fmt.Errorf("NPM registry returned status %d", resp.StatusCode)
	}
	
	var metadata map[string]interface{}
	if err := json.NewDecoder(resp.Body).Decode(&metadata); err != nil {
		return "", fmt.Errorf("failed to parse NPM metadata: %w", err)
	}
	
	// Extract tarball URL from metadata
	// The structure depends on whether we fetched a specific version or the latest
	if dist, ok := metadata["dist"].(map[string]interface{}); ok {
		if tarball, ok := dist["tarball"].(string); ok {
			return tarball, nil
		}
	}
	
	// If no specific version, try to get the latest version's tarball
	if versions, ok := metadata["versions"].(map[string]interface{}); ok {
		// Get the latest version
		var latestVersion string
		if distTags, ok := metadata["dist-tags"].(map[string]interface{}); ok {
			if latest, ok := distTags["latest"].(string); ok {
				latestVersion = latest
			}
		}
		
		if latestVersion != "" {
			if versionData, ok := versions[latestVersion].(map[string]interface{}); ok {
				if dist, ok := versionData["dist"].(map[string]interface{}); ok {
					if tarball, ok := dist["tarball"].(string); ok {
						return tarball, nil
					}
				}
			}
		}
	}
	
	return "", fmt.Errorf("could not find tarball URL in NPM metadata")
}

// verifyCommand verifies file hashes in a server.json file
func verifyCommand() error {
	verifyFlags := flag.NewFlagSet("verify", flag.ExitOnError)
	
	var mcpFilePath string
	verifyFlags.StringVar(&mcpFilePath, "mcp-file", "server.json", "path to the MCP file")
	
	verifyFlags.Usage = func() {
		fmt.Fprint(os.Stdout, "Usage: mcp-publisher verify [flags]\n")
		fmt.Fprint(os.Stdout, "\n")
		fmt.Fprint(os.Stdout, "Verify file hashes in a server.json file\n")
		fmt.Fprint(os.Stdout, "\n")
		fmt.Fprint(os.Stdout, "Flags:\n")
		fmt.Fprint(os.Stdout, "  --mcp-file string        path to the MCP file (default: server.json)\n")
	}
	
	if err := verifyFlags.Parse(os.Args[2:]); err != nil {
		return err
	}
	
	// Read the server.json file
	data, err := os.ReadFile(mcpFilePath)
	if err != nil {
		return fmt.Errorf("error reading file: %w", err)
	}
	
	var serverJSON ServerJSON
	if err := json.Unmarshal(data, &serverJSON); err != nil {
		return fmt.Errorf("error parsing JSON: %w", err)
	}
	
	if len(serverJSON.FileHashes) == 0 {
		log.Println("No file hashes found in server.json")
		return nil
	}
	
	log.Printf("Verifying %d file hash(es)...\n", len(serverJSON.FileHashes))
	
	allValid := true
	for identifier, expectedHash := range serverJSON.FileHashes {
		// Extract the hash algorithm and value
		parts := strings.SplitN(expectedHash, ":", 2)
		if len(parts) != 2 || parts[0] != "sha256" {
			log.Printf("❌ %s: Invalid hash format\n", identifier)
			allValid = false
			continue
		}
		
		// Determine the URL to download based on identifier
		var downloadURL string
		if strings.HasPrefix(identifier, "http://") || strings.HasPrefix(identifier, "https://") {
			downloadURL = identifier
		} else if strings.HasPrefix(identifier, "npm:") {
			packageName := strings.TrimPrefix(identifier, "npm:")
			// Parse package name and version
			atIndex := strings.LastIndex(packageName, "@")
			var name, version string
			if atIndex > 0 {
				name = packageName[:atIndex]
				version = packageName[atIndex+1:]
			} else {
				name = packageName
			}
			
			url, err := getNPMTarballURL(name, version)
			if err != nil {
				log.Printf("❌ %s: Failed to get download URL: %v\n", identifier, err)
				allValid = false
				continue
			}
			downloadURL = url
		} else {
			log.Printf("⚠️  %s: Unsupported identifier type, skipping\n", identifier)
			continue
		}
		
		// Download and compute hash
		actualHash, err := downloadAndHash(downloadURL)
		if err != nil {
			log.Printf("❌ %s: Failed to download/hash: %v\n", identifier, err)
			allValid = false
			continue
		}
		
		if parts[1] == actualHash {
			log.Printf("✅ %s: Valid\n", identifier)
		} else {
			log.Printf("❌ %s: Hash mismatch\n", identifier)
			log.Printf("   Expected: %s\n", parts[1])
			log.Printf("   Actual:   %s\n", actualHash)
			allValid = false
		}
	}
	
	if allValid {
		log.Println("\n✅ All hashes verified successfully!")
		return nil
	} else {
		return fmt.Errorf("\n❌ Hash verification failed")
	}
}

// hashGenCommand generates file hashes for a server.json file
func hashGenCommand() error {
	hashGenFlags := flag.NewFlagSet("hash-gen", flag.ExitOnError)
	
	var mcpFilePath string
	var outputPath string
	var dryRun bool
	
	hashGenFlags.StringVar(&mcpFilePath, "mcp-file", "server.json", "path to the MCP file")
	hashGenFlags.StringVar(&outputPath, "output", "", "output file path (default: update input file)")
	hashGenFlags.BoolVar(&dryRun, "dry-run", false, "print hashes to stdout without modifying files")
	
	hashGenFlags.Usage = func() {
		fmt.Fprint(os.Stdout, "Usage: mcp-publisher hash-gen [flags]\n")
		fmt.Fprint(os.Stdout, "\n")
		fmt.Fprint(os.Stdout, "Generate file hashes for a server.json file\n")
		fmt.Fprint(os.Stdout, "\n")
		fmt.Fprint(os.Stdout, "Flags:\n")
		fmt.Fprint(os.Stdout, "  --mcp-file string        path to the MCP file (default: server.json)\n")
		fmt.Fprint(os.Stdout, "  --output string          output file path (default: update input file)\n")
		fmt.Fprint(os.Stdout, "  --dry-run                print hashes to stdout without modifying files\n")
	}
	
	if err := hashGenFlags.Parse(os.Args[2:]); err != nil {
		return err
	}
	
	// Read the server.json file
	data, err := os.ReadFile(mcpFilePath)
	if err != nil {
		return fmt.Errorf("error reading file: %w", err)
	}
	
	var serverJSON ServerJSON
	if err := json.Unmarshal(data, &serverJSON); err != nil {
		return fmt.Errorf("error parsing JSON: %w", err)
	}
	
	// Generate hashes
	log.Println("Generating file hashes...")
	hashes, err := generateFileHashes(&serverJSON)
	if err != nil {
		return fmt.Errorf("failed to generate hashes: %w", err)
	}
	
	if len(hashes) == 0 {
		log.Println("No hashes generated (no supported package types found)")
		return nil
	}
	
	log.Printf("Generated %d file hash(es)\n", len(hashes))
	
	// Update the server JSON with new hashes
	serverJSON.FileHashes = hashes
	
	// Marshal to JSON
	output, err := json.MarshalIndent(serverJSON, "", "  ")
	if err != nil {
		return fmt.Errorf("error marshaling JSON: %w", err)
	}
	
	if dryRun {
		// Print hashes to stdout
		fmt.Println("\nGenerated hashes:")
		for id, hash := range hashes {
			fmt.Printf("  %s: %s\n", id, hash)
		}
		fmt.Println("\nFull server.json with hashes:")
		fmt.Println(string(output))
	} else {
		// Determine output path
		if outputPath == "" {
			outputPath = mcpFilePath
		}
		
		// Write to file
		if err := os.WriteFile(outputPath, output, 0644); err != nil {
			return fmt.Errorf("error writing file: %w", err)
		}
		
		log.Printf("✅ Updated %s with file hashes\n", outputPath)
		
		// Display the hashes
		for id, hash := range hashes {
			log.Printf("  %s: %s\n", id, hash)
		}
	}
	
	return nil
}<|MERGE_RESOLUTION|>--- conflicted
+++ resolved
@@ -112,28 +112,22 @@
 	var mcpFilePath string
 	var forceLogin bool
 	var authMethod string
-<<<<<<< HEAD
 	var noHash bool
-=======
 	var dnsDomain string
 	var dnsPrivateKey string
 	var httpDomain string
 	var httpPrivateKey string
->>>>>>> b3ae1c2a
 
 	// Command-line flags for configuration
 	publishFlags.StringVar(&registryURL, "registry-url", "", "URL of the registry (required)")
 	publishFlags.StringVar(&mcpFilePath, "mcp-file", "", "path to the MCP file (required)")
 	publishFlags.BoolVar(&forceLogin, "login", false, "force a new login even if a token exists")
 	publishFlags.StringVar(&authMethod, "auth-method", "github-at", "authentication method (default: github-at)")
-<<<<<<< HEAD
 	publishFlags.BoolVar(&noHash, "no-hash", false, "skip file hash generation")
-=======
 	publishFlags.StringVar(&dnsDomain, "dns-domain", "", "domain name for DNS authentication (required for dns auth method)")
 	publishFlags.StringVar(&dnsPrivateKey, "dns-private-key", "", "64-character hex seed for DNS authentication (required for dns auth method)")
 	publishFlags.StringVar(&httpDomain, "http-domain", "", "domain name for HTTP authentication (required for http auth method)")
 	publishFlags.StringVar(&httpPrivateKey, "http-private-key", "", "64-character hex seed for HTTP authentication (required for http auth method)")
->>>>>>> b3ae1c2a
 
 	// Set custom usage function
 	publishFlags.Usage = func() {
@@ -142,22 +136,15 @@
 		fmt.Fprint(os.Stdout, "Publish a server.json file to the registry\n")
 		fmt.Fprint(os.Stdout, "\n")
 		fmt.Fprint(os.Stdout, "Flags:\n")
-<<<<<<< HEAD
-		fmt.Fprint(os.Stdout, "  --registry-url string    URL of the registry (required)\n")
-		fmt.Fprint(os.Stdout, "  --mcp-file string        path to the MCP file (required)\n")
-		fmt.Fprint(os.Stdout, "  --login                  force a new login even if a token exists\n")
-		fmt.Fprint(os.Stdout, "  --auth-method string     authentication method (default: github-at)\n")
-		fmt.Fprint(os.Stdout, "  --no-hash                skip file hash generation\n")
-=======
 		fmt.Fprint(os.Stdout, "  --registry-url string       URL of the registry (required)\n")
 		fmt.Fprint(os.Stdout, "  --mcp-file string           path to the MCP file (required)\n")
 		fmt.Fprint(os.Stdout, "  --login                     force a new login even if a token exists\n")
 		fmt.Fprint(os.Stdout, "  --auth-method string        authentication method (default: github-at)\n")
+		fmt.Fprint(os.Stdout, "  --no-hash                   skip file hash generation\n")
 		fmt.Fprint(os.Stdout, "  --dns-domain string         domain name for DNS authentication\n")
 		fmt.Fprint(os.Stdout, "  --dns-private-key string    64-character hex seed for DNS authentication\n")
 		fmt.Fprint(os.Stdout, "  --http-domain string        domain name for HTTP authentication\n")
 		fmt.Fprint(os.Stdout, "  --http-private-key string   64-character hex seed for HTTP authentication\n")
->>>>>>> b3ae1c2a
 	}
 
 	if err := publishFlags.Parse(os.Args[2:]); err != nil {
