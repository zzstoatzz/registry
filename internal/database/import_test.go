--- conflicted
+++ resolved
@@ -122,15 +122,10 @@
 		Description: "First test server",
 		Packages: []model.Package{
 			{
-<<<<<<< HEAD
 				Location: model.PackageLocation{
 					URL:  "https://www.npmjs.com/package/test-package-1/v/1.0.0",
 					Type: "javascript",
 				},
-=======
-				RegistryName: "npm",
-				Name:    "test-package-1",
->>>>>>> b3ae1c2a
 				Version: "1.0.0",
 			},
 		},
@@ -140,15 +135,10 @@
 		Description: "Second test server",
 		Packages: []model.Package{
 			{
-<<<<<<< HEAD
 				Location: model.PackageLocation{
 					URL:  "https://www.npmjs.com/package/test-package-2/v/2.0.0",
 					Type: "javascript",
 				},
-=======
-				RegistryName: "npm",
-				Name:    "test-package-2",
->>>>>>> b3ae1c2a
 				Version: "2.0.0",
 			},
 		},
@@ -223,21 +213,16 @@
 	assert.Len(t, result, 2)
 
 	// Verify the servers were imported correctly
-<<<<<<< HEAD
-	assert.Equal(t, "Test Server 1", result[0].Name)
-	assert.Equal(t, "Test Server 2", result[1].Name)
-
-	// Verify packages were included
-	assert.Len(t, result[0].Packages, 1)
-	assert.Equal(t, "https://www.npmjs.com/package/test-package-1/v/1.0.0", result[0].Packages[0].Location.URL)
-	assert.Len(t, result[1].Packages, 1)
-	assert.Equal(t, "https://www.npmjs.com/package/test-package-2/v/2.0.0", result[1].Packages[0].Location.URL)
-=======
 	assert.Equal(t, "Test Server 1", result[0].ServerJSON.Name)
 	assert.Equal(t, "Test Server 2", result[1].ServerJSON.Name)
+
+	// Verify packages were included with PackageLocation
+	assert.Len(t, result[0].ServerJSON.Packages, 1)
+	assert.Equal(t, "https://www.npmjs.com/package/test-package-1/v/1.0.0", result[0].ServerJSON.Packages[0].Location.URL)
+	assert.Len(t, result[1].ServerJSON.Packages, 1)
+	assert.Equal(t, "https://www.npmjs.com/package/test-package-2/v/2.0.0", result[1].ServerJSON.Packages[0].Location.URL)
 
 	// Verify metadata was extracted
 	assert.Equal(t, "server-1", result[0].RegistryMetadata.ID)
 	assert.Equal(t, "server-2", result[1].RegistryMetadata.ID)
->>>>>>> b3ae1c2a
 }