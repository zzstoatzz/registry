--- conflicted
+++ resolved
@@ -68,7 +68,6 @@
 	return &response, nil
 }
 
-<<<<<<< HEAD
 // validateJavaScriptPackage validates JavaScript/NPM packages
 func validateJavaScriptPackage(host string, scheme string) error {
 	if !strings.Contains(host, "npmjs.com") && !strings.HasPrefix(scheme, "npm") {
@@ -174,12 +173,8 @@
 	return nil
 }
 
-// Publish adds a new server detail to the registry
-func (s *registryServiceImpl) Publish(serverDetail *model.ServerDetail) error {
-=======
 // Publish publishes a server with separated extensions
 func (s *registryServiceImpl) Publish(req model.PublishRequest) (*model.ServerResponse, error) {
->>>>>>> b3ae1c2a
 	// Create a timeout context for the database operation
 	ctx, cancel := context.WithTimeout(context.Background(), 5*time.Second)
 	defer cancel()
@@ -189,27 +184,23 @@
 		return nil, err
 	}
 
-<<<<<<< HEAD
-	// Validate all packages
-	for _, pkg := range serverDetail.Packages {
-		if err := validatePackage(&pkg); err != nil {
-			return fmt.Errorf("validation failed: %w", err)
-		}
-	}
-
-	err := s.db.Publish(ctx, serverDetail)
-=======
 	// Validate server name exists
 	if _, err := model.ParseServerName(req.Server); err != nil {
 		return nil, err
 	}
 
+	// Validate all packages
+	for _, pkg := range req.Server.Packages {
+		if err := validatePackage(&pkg); err != nil {
+			return nil, fmt.Errorf("validation failed: %w", err)
+		}
+	}
+
 	// Extract publisher extensions from request
 	publisherExtensions := model.ExtractPublisherExtensions(req)
 
 	// Publish to database
 	serverRecord, err := s.db.Publish(ctx, req.Server, publisherExtensions)
->>>>>>> b3ae1c2a
 	if err != nil {
 		return nil, err
 	}
