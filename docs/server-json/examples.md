# Server JSON Examples

_These examples show the PublishRequest format used by the `/v0/publish` API endpoint. Each example includes the `server` specification and optional `x-publisher` extensions for build metadata._

## Basic Server with NPM Package

```json
{
  "server": {
    "name": "io.modelcontextprotocol/brave-search",
    "description": "MCP server for Brave Search API integration",
    "status": "active",
    "repository": {
      "url": "https://github.com/modelcontextprotocol/servers",
      "source": "github"
    },
    "version_detail": {
      "version": "1.0.2"
    },
    "packages": [
      {
        "registry_name": "npm",
        "name": "@modelcontextprotocol/server-brave-search",
        "version": "1.0.2",
        "environment_variables": [
          {
            "name": "BRAVE_API_KEY",
            "description": "Brave Search API Key",
            "is_required": true,
            "is_secret": true
          }
        ]
      }
    ]
  },
<<<<<<< HEAD
  "packages": [
    {
      "location": {
        "url": "https://www.npmjs.com/package/@modelcontextprotocol/server-brave-search/v/1.0.2",
        "type": "javascript"
      },
      "version": "1.0.2",
      "environment_variables": [
        {
          "name": "BRAVE_API_KEY",
          "description": "Brave Search API Key",
          "is_required": true,
          "is_secret": true
        }
      ]
=======
  "x-publisher": {
    "tool": "npm-publisher",
    "version": "1.0.1",
    "build_info": {
      "timestamp": "2023-12-01T10:30:00Z"
>>>>>>> b3ae1c2a
    }
  }
}
```

## Constant (fixed) arguments needed to start the MCP server

Suppose your MCP server application requires a `mcp start` CLI arguments to start in MCP server mode. Express these as positional arguments like this:

```json
{
  "server": {
    "name": "Knapcode.SampleMcpServer",
    "description": "Sample NuGet MCP server for a random number and random weather",
    "version_detail": {
      "version": "0.4.0-beta"
    },
    "packages": [
      {
        "registry_name": "nuget",
        "name": "Knapcode.SampleMcpServer",
        "version": "0.4.0-beta",
        "package_arguments": [
          {
            "type": "positional",
            "value": "mcp"
          },
          {
            "type": "positional",
            "value": "start"
          }
        ]
      }
    ]
  },
<<<<<<< HEAD
  "packages": [
    {
      "location": {
        "url": "https://www.nuget.org/packages/Knapcode.SampleMcpServer/0.4.0-beta",
        "type": "dotnet"
      },
      "version": "0.4.0-beta",
      "package_arguments": [
        {
          "type": "positional",
          "value": "mcp"
        },
        {
          "type": "positional",
          "value": "start"
        }
      ]
=======
  "x-publisher": {
    "tool": "nuget-publisher",
    "version": "2.1.0",
    "build_info": {
      "timestamp": "2023-11-15T14:22:00Z",
      "pipeline_id": "nuget-build-456"
>>>>>>> b3ae1c2a
    }
  }
}
```

This will essentially instruct the MCP client to execute `dnx Knapcode.SampleMcpServer@0.4.0-beta -- mcp start` instead of the default `dnx Knapcode.SampleMcpServer@0.4.0-beta` (when no `package_arguments` are provided).

## Filesystem Server with Multiple Packages

```json
{
<<<<<<< HEAD
  "name": "io.modelcontextprotocol/filesystem",
  "description": "Node.js server implementing Model Context Protocol (MCP) for filesystem operations.",
  "status": "active",
  "repository": {
    "url": "https://github.com/modelcontextprotocol/servers",
    "source": "github",
    "id": "b94b5f7e-c7c6-d760-2c78-a5e9b8a5b8c9"
  },
  "version_detail": {
    "version": "1.0.2"
  },
  "packages": [
    {
      "location": {
        "url": "https://www.npmjs.com/package/@modelcontextprotocol/server-filesystem/v/1.0.2",
        "type": "javascript"
      },
      "version": "1.0.2",
      "package_arguments": [
        {
          "type": "positional",
          "value_hint": "target_dir",
          "description": "Path to access",
          "default": "/Users/username/Desktop",
          "is_required": true,
          "is_repeated": true
        }
      ],
      "environment_variables": [
        {
          "name": "LOG_LEVEL",
          "description": "Logging level (debug, info, warn, error)",
          "default": "info"
        }
      ]
    },
    {
      "location": {
        "url": "docker://mcp/filesystem:1.0.2",
        "type": "docker"
      },
      "version": "1.0.2",
      "runtime_arguments": [
        {
          "type": "named",
          "description": "Mount a volume into the container",
          "name": "--mount",
          "value": "type=bind,src={source_path},dst={target_path}",
          "is_required": true,
          "is_repeated": true,
          "variables": {
            "source_path": {
              "description": "Source path on host",
              "format": "filepath",
              "is_required": true
            },
            "target_path": {
              "description": "Path to mount in the container. It should be rooted in `/project` directory.",
              "is_required": true,
              "default": "/project"
=======
  "server": {
    "name": "io.modelcontextprotocol/filesystem",
    "description": "Node.js server implementing Model Context Protocol (MCP) for filesystem operations.",
    "status": "active",
    "repository": {
      "url": "https://github.com/modelcontextprotocol/servers",
      "source": "github",
      "id": "b94b5f7e-c7c6-d760-2c78-a5e9b8a5b8c9"
    },
    "version_detail": {
      "version": "1.0.2"
    },
    "packages": [
      {
        "registry_name": "npm",
        "name": "@modelcontextprotocol/server-filesystem",
        "version": "1.0.2",
        "package_arguments": [
          {
            "type": "positional",
            "value_hint": "target_dir",
            "description": "Path to access",
            "default": "/Users/username/Desktop",
            "is_required": true,
            "is_repeated": true
          }
        ],
        "environment_variables": [
          {
            "name": "LOG_LEVEL",
            "description": "Logging level (debug, info, warn, error)",
            "default": "info"
          }
        ]
      },
      {
        "registry_name": "docker",
        "name": "mcp/filesystem",
        "version": "1.0.2",
        "runtime_arguments": [
          {
            "type": "named",
            "description": "Mount a volume into the container",
            "name": "--mount",
            "value": "type=bind,src={source_path},dst={target_path}",
            "is_required": true,
            "is_repeated": true,
            "variables": {
              "source_path": {
                "description": "Source path on host",
                "format": "filepath",
                "is_required": true
              },
              "target_path": {
                "description": "Path to mount in the container. It should be rooted in `/project` directory.",
                "is_required": true,
                "default": "/project"
              }
>>>>>>> b3ae1c2a
            }
          }
        ],
        "package_arguments": [
          {
            "type": "positional",
            "value_hint": "target_dir",
            "value": "/project"
          }
        ],
        "environment_variables": [
          {
            "name": "LOG_LEVEL",
            "description": "Logging level (debug, info, warn, error)",
            "default": "info"
          }
        ]
      }
    ]
  },
  "x-publisher": {
    "tool": "ci-publisher",
    "version": "3.2.1",
    "build_info": {
      "commit": "a1b2c3d4e5f6789",
      "timestamp": "2023-12-01T10:30:00Z",
      "pipeline_id": "filesystem-build-789",
      "environment": "production"
    }
  }
}
```

## Remote Server Example

```json
{
  "server": {
    "name": "Remote Filesystem Server",
    "description": "Cloud-hosted MCP filesystem server",
    "repository": {
      "url": "https://github.com/example/remote-fs",
      "source": "github",
      "id": "xyz789ab-cdef-0123-4567-890ghijklmno"
    },
    "version_detail": {
      "version": "2.0.0"
    },
    "remotes": [
      {
        "transport_type": "sse",
        "url": "https://mcp-fs.example.com/sse"
      }
    ]
  },
  "x-publisher": {
    "tool": "cloud-deployer",
    "version": "2.4.0",
    "build_info": {
      "commit": "f7e8d9c2b1a0",
      "timestamp": "2023-12-05T08:45:00Z",
      "deployment_id": "remote-fs-deploy-456",
      "region": "us-west-2"
    }
  }
}
```

## Python Package Example

```json
{
  "server": {
    "name": "weather-mcp-server",
    "description": "Python MCP server for weather data access",
    "repository": {
      "url": "https://github.com/example/weather-mcp",
      "source": "github",
      "id": "def456gh-ijkl-7890-mnop-qrstuvwxyz12"
    },
    "version_detail": {
      "version": "0.5.0"
    },
    "packages": [
      {
        "registry_name": "pypi",
        "name": "weather-mcp-server",
        "version": "0.5.0",
        "runtime_hint": "uvx",
        "environment_variables": [
          {
            "name": "WEATHER_API_KEY",
            "description": "API key for weather service",
            "is_required": true,
            "is_secret": true
          },
          {
            "name": "WEATHER_UNITS",
            "description": "Temperature units (celsius, fahrenheit)",
            "default": "celsius"
          }
        ]
      }
    ]
  },
<<<<<<< HEAD
  "packages": [
    {
      "location": {
        "url": "https://pypi.org/project/weather-mcp-server/0.5.0",
        "type": "python"
      },
      "version": "0.5.0",
      "runtime_hint": "uvx",
      "environment_variables": [
        {
          "name": "WEATHER_API_KEY",
          "description": "API key for weather service",
          "is_required": true,
          "is_secret": true
        },
        {
          "name": "WEATHER_UNITS",
          "description": "Temperature units (celsius, fahrenheit)",
          "default": "celsius"
        }
      ]
=======
  "x-publisher": {
    "tool": "poetry-publisher",
    "version": "1.8.3",
    "build_info": {
      "python_version": "3.11.5",
      "timestamp": "2023-11-28T16:20:00Z",
      "build_id": "pypi-weather-123",
      "dependencies_hash": "sha256:a9b8c7d6e5f4"
>>>>>>> b3ae1c2a
    }
  }
}
```

## NuGet (.NET) Package Example

The `dnx` tool ships with the .NET 10 SDK, starting with Preview 6.

```json
{
  "server": {
    "name": "Knapcode.SampleMcpServer",
    "description": "Sample NuGet MCP server for a random number and random weather",
    "repository": {
      "url": "https://github.com/joelverhagen/Knapcode.SampleMcpServer",
      "source": "github",
      "id": "example-nuget-id-0000-1111-222222222222"
    },
    "version_detail": {
      "version": "0.5.0"
    },
    "packages": [
      {
        "registry_name": "nuget",
        "name": "Knapcode.SampleMcpServer",
        "version": "0.5.0",
        "runtime_hint": "dnx",
        "environment_variables": [
          {
            "name": "WEATHER_CHOICES",
            "description": "Comma separated list of weather descriptions to randomly select.",
            "is_required": true,
            "is_secret": false
          }
        ]
      }
    ]
  },
<<<<<<< HEAD
  "packages": [
    {
      "location": {
        "url": "https://www.nuget.org/packages/Knapcode.SampleMcpServer/0.5.0",
        "type": "dotnet"
      },
      "version": "0.5.0",
      "runtime_hint": "dnx",
      "environment_variables": [
        {
          "name": "WEATHER_CHOICES",
          "description": "Comma separated list of weather descriptions to randomly select.",
          "is_required": true,
          "is_secret": false
        }
      ]
=======
  "x-publisher": {
    "tool": "dotnet-publisher",
    "version": "8.0.100",
    "build_info": {
      "dotnet_version": "8.0.0",
      "timestamp": "2023-12-10T12:15:00Z",
      "configuration": "Release",
      "target_framework": "net8.0",
      "build_number": "20231210.1"
>>>>>>> b3ae1c2a
    }
  }
}
```

## Complex Docker Server with Multiple Arguments

```json
{
<<<<<<< HEAD
  "name": "mcp-database-manager",
  "description": "MCP server for database operations with support for multiple database types",
  "repository": {
    "url": "https://github.com/example/mcp-database",
    "source": "github",
    "id": "ghi789jk-lmno-1234-pqrs-tuvwxyz56789"
  },
  "version_detail": {
    "version": "3.1.0"
  },
  "packages": [
    {
      "location": {
        "url": "docker://mcp/database-manager:3.1.0",
        "type": "docker"
      },
      "version": "3.1.0",
      "runtime_arguments": [
        {
          "type": "named",
          "name": "--network",
          "value": "host",
          "description": "Use host network mode"
        },
        {
          "type": "named",
          "name": "-e",
          "value": "DB_TYPE={db_type}",
          "description": "Database type to connect to",
          "is_repeated": true,
          "variables": {
            "db_type": {
              "description": "Type of database",
              "choices": ["postgres", "mysql", "mongodb", "redis"],
              "is_required": true
=======
  "server": {
    "name": "mcp-database-manager",
    "description": "MCP server for database operations with support for multiple database types",
    "repository": {
      "url": "https://github.com/example/mcp-database",
      "source": "github",
      "id": "ghi789jk-lmno-1234-pqrs-tuvwxyz56789"
    },
    "version_detail": {
      "version": "3.1.0"
    },
    "packages": [
      {
        "registry_name": "docker",
        "name": "mcp/database-manager",
        "version": "3.1.0",
        "runtime_arguments": [
          {
            "type": "named",
            "name": "--network",
            "value": "host",
            "description": "Use host network mode"
          },
          {
            "type": "named",
            "name": "-e",
            "value": "DB_TYPE={db_type}",
            "description": "Database type to connect to",
            "is_repeated": true,
            "variables": {
              "db_type": {
                "description": "Type of database",
                "choices": ["postgres", "mysql", "mongodb", "redis"],
                "is_required": true
              }
>>>>>>> b3ae1c2a
            }
          }
        ],
        "package_arguments": [
          {
            "type": "named",
            "name": "--host",
            "description": "Database host",
            "default": "localhost",
            "is_required": true
          },
          {
            "type": "named",
            "name": "--port",
            "description": "Database port",
            "format": "number"
          },
          {
            "type": "positional",
            "value_hint": "database_name",
            "description": "Name of the database to connect to",
            "is_required": true
          }
        ],
        "environment_variables": [
          {
            "name": "DB_USERNAME",
            "description": "Database username",
            "is_required": true
          },
          {
            "name": "DB_PASSWORD",
            "description": "Database password",
            "is_required": true,
            "is_secret": true
          },
          {
            "name": "SSL_MODE",
            "description": "SSL connection mode",
            "default": "prefer",
            "choices": ["disable", "prefer", "require"]
          }
        ]
      }
    ]
  },
  "x-publisher": {
    "tool": "docker-buildx",
    "version": "0.12.1",
    "build_info": {
      "docker_version": "24.0.7",
      "timestamp": "2023-12-08T14:30:00Z",
      "platform": "linux/amd64,linux/arm64",
      "registry": "docker.io",
      "image_digest": "sha256:1a2b3c4d5e6f7890"
    }
  }
}
```

## Server with Remote and Package Options

```json
{
<<<<<<< HEAD
  "name": "hybrid-mcp-server",
  "description": "MCP server available as both local package and remote service",
  "repository": {
    "url": "https://github.com/example/hybrid-mcp",
    "source": "github",
    "id": "klm012no-pqrs-3456-tuvw-xyz789abcdef"
  },
  "version_detail": {
    "version": "1.5.0"
  },
  "packages": [
    {
      "location": {
        "url": "https://www.npmjs.com/package/@example/hybrid-mcp-server/v/1.5.0",
        "type": "javascript"
      },
      "version": "1.5.0",
      "runtime_hint": "npx",
      "package_arguments": [
        {
          "type": "named",
          "name": "--mode",
          "description": "Operation mode",
          "default": "local",
          "choices": ["local", "cached", "proxy"]
        }
      ]
    }
  ],
  "remotes": [
    {
      "transport_type": "sse",
      "url": "https://hybrid-mcp.example.com/sse",
      "headers": [
        {
          "name": "X-API-Key",
          "description": "API key for authentication",
          "is_required": true,
          "is_secret": true
        },
        {
          "name": "X-Region",
          "description": "Service region",
          "default": "us-east-1",
          "choices": ["us-east-1", "eu-west-1", "ap-southeast-1"]
        }
      ]
=======
  "server": {
    "name": "hybrid-mcp-server",
    "description": "MCP server available as both local package and remote service",
    "repository": {
      "url": "https://github.com/example/hybrid-mcp",
      "source": "github",
      "id": "klm012no-pqrs-3456-tuvw-xyz789abcdef"
>>>>>>> b3ae1c2a
    },
    "version_detail": {
      "version": "1.5.0"
    },
    "packages": [
      {
        "registry_name": "npm",
        "name": "@example/hybrid-mcp-server",
        "version": "1.5.0",
        "runtime_hint": "npx",
        "package_arguments": [
          {
            "type": "named",
            "name": "--mode",
            "description": "Operation mode",
            "default": "local",
            "choices": ["local", "cached", "proxy"]
          }
        ]
      }
    ],
    "remotes": [
      {
        "transport_type": "sse",
        "url": "https://hybrid-mcp.example.com/sse",
        "headers": [
          {
            "name": "X-API-Key",
            "description": "API key for authentication",
            "is_required": true,
            "is_secret": true
          },
          {
            "name": "X-Region",
            "description": "Service region",
            "default": "us-east-1",
            "choices": ["us-east-1", "eu-west-1", "ap-southeast-1"]
          }
        ]
      },
      {
        "transport_type": "streamable",
        "url": "https://hybrid-mcp.example.com/stream"
      }
    ]
  },
  "x-publisher": {
    "tool": "hybrid-deployer",
    "version": "1.7.2",
    "build_info": {
      "timestamp": "2023-12-03T11:00:00Z",
      "deployment_strategy": "blue-green",
      "npm_version": "10.2.4",
      "node_version": "20.10.0",
      "service_endpoints": {
        "sse": "deployed",
        "streamable": "deployed"
      }
    }
  }
}
```

## MCP Bundle (MCPB) Package Example

```json
{
  "name": "io.modelcontextprotocol/text-editor",
  "description": "MCP Bundle server for advanced text editing capabilities",
  "repository": {
    "url": "https://github.com/modelcontextprotocol/text-editor-mcpb",
    "source": "github",
    "id": "mcpb-123ab-cdef4-56789-012ghi-jklmnopqrstu"
  },
  "version_detail": {
    "version": "1.0.2"
  },
  "packages": [
    {
      "location": {
        "type": "mcpb",
        "url": "https://github.com/modelcontextprotocol/text-editor-mcpb/releases/download/v1.0.2/text-editor.mcpb"
      },
      "version": "1.0.2",
      "file_hashes": {
        "sha-256": "fe333e598595000ae021bd27117db32ec69af6987f507ba7a63c90638ff633ce"
      }
    }
  ]
}
```

This example shows an MCPB (MCP Bundle) package that:
- Is hosted on GitHub Releases (an allowlisted provider)
- Includes a SHA-256 hash for integrity verification
- Can be downloaded and executed directly by MCP clients that support MCPB

## Deprecated Server Example

```json
{
  "server": {
    "name": "io.legacy/old-weather-server",
    "description": "Legacy weather server - DEPRECATED: Use weather-v2 instead for new projects",
    "status": "deprecated",
    "repository": {
      "url": "https://github.com/example/old-weather",
      "source": "github",
      "id": "legacy-abc123-def456-789012-345678-901234567890"
    },
    "version_detail": {
      "version": "0.9.5"
    },
    "packages": [
      {
        "registry_name": "npm",
        "name": "@legacy/old-weather-server",
        "version": "0.9.5",
        "environment_variables": [
          {
            "name": "WEATHER_API_KEY",
            "description": "Weather API key",
            "is_required": true,
            "is_secret": true
          }
        ]
      }
    ]
  },
<<<<<<< HEAD
  "packages": [
    {
      "location": {
        "url": "https://www.npmjs.com/package/@legacy/old-weather-server/v/0.9.5",
        "type": "javascript"
      },
      "version": "0.9.5",
      "environment_variables": [
        {
          "name": "WEATHER_API_KEY",
          "description": "Weather API key",
          "is_required": true,
          "is_secret": true
        }
      ]
=======
  "x-publisher": {
    "tool": "legacy-publisher",
    "version": "0.8.1",
    "build_info": {
      "timestamp": "2023-06-15T09:30:00Z",
      "deprecation_notice": "This publisher is deprecated. Use npm-publisher v2.0+ for new projects.",
      "maintenance_mode": true,
      "final_version": true
>>>>>>> b3ae1c2a
    }
  }
}
```<|MERGE_RESOLUTION|>--- conflicted
+++ resolved
@@ -7,33 +7,17 @@
 ```json
 {
   "server": {
-    "name": "io.modelcontextprotocol/brave-search",
-    "description": "MCP server for Brave Search API integration",
-    "status": "active",
-    "repository": {
-      "url": "https://github.com/modelcontextprotocol/servers",
-      "source": "github"
-    },
-    "version_detail": {
-      "version": "1.0.2"
-    },
-    "packages": [
-      {
-        "registry_name": "npm",
-        "name": "@modelcontextprotocol/server-brave-search",
-        "version": "1.0.2",
-        "environment_variables": [
-          {
-            "name": "BRAVE_API_KEY",
-            "description": "Brave Search API Key",
-            "is_required": true,
-            "is_secret": true
-          }
-        ]
-      }
-    ]
-  },
-<<<<<<< HEAD
+  "name": "io.modelcontextprotocol/brave-search",
+  "description": "MCP server for Brave Search API integration",
+  "status": "active",
+  "repository": {
+    "url": "https://github.com/modelcontextprotocol/servers",
+    "source": "github",
+    "id": "abc123de-f456-7890-ghij-klmnopqrstuv"
+  },
+  "version_detail": {
+    "version": "1.0.2"
+  },
   "packages": [
     {
       "location": {
@@ -49,13 +33,13 @@
           "is_secret": true
         }
       ]
-=======
+    }
+  },
   "x-publisher": {
     "tool": "npm-publisher",
     "version": "1.0.1",
     "build_info": {
       "timestamp": "2023-12-01T10:30:00Z"
->>>>>>> b3ae1c2a
     }
   }
 }
@@ -68,30 +52,11 @@
 ```json
 {
   "server": {
-    "name": "Knapcode.SampleMcpServer",
-    "description": "Sample NuGet MCP server for a random number and random weather",
-    "version_detail": {
-      "version": "0.4.0-beta"
-    },
-    "packages": [
-      {
-        "registry_name": "nuget",
-        "name": "Knapcode.SampleMcpServer",
-        "version": "0.4.0-beta",
-        "package_arguments": [
-          {
-            "type": "positional",
-            "value": "mcp"
-          },
-          {
-            "type": "positional",
-            "value": "start"
-          }
-        ]
-      }
-    ]
-  },
-<<<<<<< HEAD
+  "name": "Knapcode.SampleMcpServer",
+  "description": "Sample NuGet MCP server for a random number and random weather",
+  "version_detail": {
+    "version": "0.4.0-beta"
+  },
   "packages": [
     {
       "location": {
@@ -109,14 +74,14 @@
           "value": "start"
         }
       ]
-=======
+    }
+  },
   "x-publisher": {
     "tool": "nuget-publisher",
     "version": "2.1.0",
     "build_info": {
       "timestamp": "2023-11-15T14:22:00Z",
       "pipeline_id": "nuget-build-456"
->>>>>>> b3ae1c2a
     }
   }
 }
@@ -128,7 +93,7 @@
 
 ```json
 {
-<<<<<<< HEAD
+  "server": {
   "name": "io.modelcontextprotocol/filesystem",
   "description": "Node.js server implementing Model Context Protocol (MCP) for filesystem operations.",
   "status": "active",
@@ -189,85 +154,25 @@
               "description": "Path to mount in the container. It should be rooted in `/project` directory.",
               "is_required": true,
               "default": "/project"
-=======
-  "server": {
-    "name": "io.modelcontextprotocol/filesystem",
-    "description": "Node.js server implementing Model Context Protocol (MCP) for filesystem operations.",
-    "status": "active",
-    "repository": {
-      "url": "https://github.com/modelcontextprotocol/servers",
-      "source": "github",
-      "id": "b94b5f7e-c7c6-d760-2c78-a5e9b8a5b8c9"
-    },
-    "version_detail": {
-      "version": "1.0.2"
-    },
-    "packages": [
-      {
-        "registry_name": "npm",
-        "name": "@modelcontextprotocol/server-filesystem",
-        "version": "1.0.2",
-        "package_arguments": [
-          {
-            "type": "positional",
-            "value_hint": "target_dir",
-            "description": "Path to access",
-            "default": "/Users/username/Desktop",
-            "is_required": true,
-            "is_repeated": true
-          }
-        ],
-        "environment_variables": [
-          {
-            "name": "LOG_LEVEL",
-            "description": "Logging level (debug, info, warn, error)",
-            "default": "info"
-          }
-        ]
-      },
-      {
-        "registry_name": "docker",
-        "name": "mcp/filesystem",
-        "version": "1.0.2",
-        "runtime_arguments": [
-          {
-            "type": "named",
-            "description": "Mount a volume into the container",
-            "name": "--mount",
-            "value": "type=bind,src={source_path},dst={target_path}",
-            "is_required": true,
-            "is_repeated": true,
-            "variables": {
-              "source_path": {
-                "description": "Source path on host",
-                "format": "filepath",
-                "is_required": true
-              },
-              "target_path": {
-                "description": "Path to mount in the container. It should be rooted in `/project` directory.",
-                "is_required": true,
-                "default": "/project"
-              }
->>>>>>> b3ae1c2a
             }
           }
-        ],
-        "package_arguments": [
-          {
-            "type": "positional",
-            "value_hint": "target_dir",
-            "value": "/project"
-          }
-        ],
-        "environment_variables": [
-          {
-            "name": "LOG_LEVEL",
-            "description": "Logging level (debug, info, warn, error)",
-            "default": "info"
-          }
-        ]
-      }
-    ]
+        }
+      ],
+      "package_arguments": [
+        {
+          "type": "positional",
+          "value_hint": "target_dir",
+          "value": "/project"
+        }
+      ],
+      "environment_variables": [
+        {
+          "name": "LOG_LEVEL",
+          "description": "Logging level (debug, info, warn, error)",
+          "default": "info"
+        }
+      ]
+    }
   },
   "x-publisher": {
     "tool": "ci-publisher",
@@ -287,22 +192,21 @@
 ```json
 {
   "server": {
-    "name": "Remote Filesystem Server",
-    "description": "Cloud-hosted MCP filesystem server",
-    "repository": {
-      "url": "https://github.com/example/remote-fs",
-      "source": "github",
-      "id": "xyz789ab-cdef-0123-4567-890ghijklmno"
-    },
-    "version_detail": {
-      "version": "2.0.0"
-    },
-    "remotes": [
-      {
-        "transport_type": "sse",
-        "url": "https://mcp-fs.example.com/sse"
-      }
-    ]
+  "name": "Remote Filesystem Server",
+  "description": "Cloud-hosted MCP filesystem server",
+  "repository": {
+    "url": "https://github.com/example/remote-fs",
+    "source": "github",
+    "id": "xyz789ab-cdef-0123-4567-890ghijklmno"
+  },
+  "version_detail": {
+    "version": "2.0.0"
+  },
+  "remotes": [
+    {
+      "transport_type": "sse",
+      "url": "https://mcp-fs.example.com/sse"
+    }
   },
   "x-publisher": {
     "tool": "cloud-deployer",
@@ -322,39 +226,16 @@
 ```json
 {
   "server": {
-    "name": "weather-mcp-server",
-    "description": "Python MCP server for weather data access",
-    "repository": {
-      "url": "https://github.com/example/weather-mcp",
-      "source": "github",
-      "id": "def456gh-ijkl-7890-mnop-qrstuvwxyz12"
-    },
-    "version_detail": {
-      "version": "0.5.0"
-    },
-    "packages": [
-      {
-        "registry_name": "pypi",
-        "name": "weather-mcp-server",
-        "version": "0.5.0",
-        "runtime_hint": "uvx",
-        "environment_variables": [
-          {
-            "name": "WEATHER_API_KEY",
-            "description": "API key for weather service",
-            "is_required": true,
-            "is_secret": true
-          },
-          {
-            "name": "WEATHER_UNITS",
-            "description": "Temperature units (celsius, fahrenheit)",
-            "default": "celsius"
-          }
-        ]
-      }
-    ]
-  },
-<<<<<<< HEAD
+  "name": "weather-mcp-server",
+  "description": "Python MCP server for weather data access",
+  "repository": {
+    "url": "https://github.com/example/weather-mcp",
+    "source": "github",
+    "id": "def456gh-ijkl-7890-mnop-qrstuvwxyz12"
+  },
+  "version_detail": {
+    "version": "0.5.0"
+  },
   "packages": [
     {
       "location": {
@@ -376,7 +257,8 @@
           "default": "celsius"
         }
       ]
-=======
+    }
+  },
   "x-publisher": {
     "tool": "poetry-publisher",
     "version": "1.8.3",
@@ -385,7 +267,6 @@
       "timestamp": "2023-11-28T16:20:00Z",
       "build_id": "pypi-weather-123",
       "dependencies_hash": "sha256:a9b8c7d6e5f4"
->>>>>>> b3ae1c2a
     }
   }
 }
@@ -398,34 +279,16 @@
 ```json
 {
   "server": {
-    "name": "Knapcode.SampleMcpServer",
-    "description": "Sample NuGet MCP server for a random number and random weather",
-    "repository": {
-      "url": "https://github.com/joelverhagen/Knapcode.SampleMcpServer",
-      "source": "github",
-      "id": "example-nuget-id-0000-1111-222222222222"
-    },
-    "version_detail": {
-      "version": "0.5.0"
-    },
-    "packages": [
-      {
-        "registry_name": "nuget",
-        "name": "Knapcode.SampleMcpServer",
-        "version": "0.5.0",
-        "runtime_hint": "dnx",
-        "environment_variables": [
-          {
-            "name": "WEATHER_CHOICES",
-            "description": "Comma separated list of weather descriptions to randomly select.",
-            "is_required": true,
-            "is_secret": false
-          }
-        ]
-      }
-    ]
-  },
-<<<<<<< HEAD
+  "name": "Knapcode.SampleMcpServer",
+  "description": "Sample NuGet MCP server for a random number and random weather",
+  "repository": {
+    "url": "https://github.com/joelverhagen/Knapcode.SampleMcpServer",
+    "source": "github",
+    "id": "example-nuget-id-0000-1111-222222222222"
+  },
+  "version_detail": {
+    "version": "0.5.0"
+  },
   "packages": [
     {
       "location": {
@@ -442,7 +305,8 @@
           "is_secret": false
         }
       ]
-=======
+    }
+  },
   "x-publisher": {
     "tool": "dotnet-publisher",
     "version": "8.0.100",
@@ -452,7 +316,6 @@
       "configuration": "Release",
       "target_framework": "net8.0",
       "build_number": "20231210.1"
->>>>>>> b3ae1c2a
     }
   }
 }
@@ -462,7 +325,7 @@
 
 ```json
 {
-<<<<<<< HEAD
+  "server": {
   "name": "mcp-database-manager",
   "description": "MCP server for database operations with support for multiple database types",
   "repository": {
@@ -498,88 +361,51 @@
               "description": "Type of database",
               "choices": ["postgres", "mysql", "mongodb", "redis"],
               "is_required": true
-=======
-  "server": {
-    "name": "mcp-database-manager",
-    "description": "MCP server for database operations with support for multiple database types",
-    "repository": {
-      "url": "https://github.com/example/mcp-database",
-      "source": "github",
-      "id": "ghi789jk-lmno-1234-pqrs-tuvwxyz56789"
-    },
-    "version_detail": {
-      "version": "3.1.0"
-    },
-    "packages": [
-      {
-        "registry_name": "docker",
-        "name": "mcp/database-manager",
-        "version": "3.1.0",
-        "runtime_arguments": [
-          {
-            "type": "named",
-            "name": "--network",
-            "value": "host",
-            "description": "Use host network mode"
-          },
-          {
-            "type": "named",
-            "name": "-e",
-            "value": "DB_TYPE={db_type}",
-            "description": "Database type to connect to",
-            "is_repeated": true,
-            "variables": {
-              "db_type": {
-                "description": "Type of database",
-                "choices": ["postgres", "mysql", "mongodb", "redis"],
-                "is_required": true
-              }
->>>>>>> b3ae1c2a
             }
           }
-        ],
-        "package_arguments": [
-          {
-            "type": "named",
-            "name": "--host",
-            "description": "Database host",
-            "default": "localhost",
-            "is_required": true
-          },
-          {
-            "type": "named",
-            "name": "--port",
-            "description": "Database port",
-            "format": "number"
-          },
-          {
-            "type": "positional",
-            "value_hint": "database_name",
-            "description": "Name of the database to connect to",
-            "is_required": true
-          }
-        ],
-        "environment_variables": [
-          {
-            "name": "DB_USERNAME",
-            "description": "Database username",
-            "is_required": true
-          },
-          {
-            "name": "DB_PASSWORD",
-            "description": "Database password",
-            "is_required": true,
-            "is_secret": true
-          },
-          {
-            "name": "SSL_MODE",
-            "description": "SSL connection mode",
-            "default": "prefer",
-            "choices": ["disable", "prefer", "require"]
-          }
-        ]
-      }
-    ]
+        }
+      ],
+      "package_arguments": [
+        {
+          "type": "named",
+          "name": "--host",
+          "description": "Database host",
+          "default": "localhost",
+          "is_required": true
+        },
+        {
+          "type": "named",
+          "name": "--port",
+          "description": "Database port",
+          "format": "number"
+        },
+        {
+          "type": "positional",
+          "value_hint": "database_name",
+          "description": "Name of the database to connect to",
+          "is_required": true
+        }
+      ],
+      "environment_variables": [
+        {
+          "name": "DB_USERNAME",
+          "description": "Database username",
+          "is_required": true
+        },
+        {
+          "name": "DB_PASSWORD",
+          "description": "Database password",
+          "is_required": true,
+          "is_secret": true
+        },
+        {
+          "name": "SSL_MODE",
+          "description": "SSL connection mode",
+          "default": "prefer",
+          "choices": ["disable", "prefer", "require"]
+        }
+      ]
+    }
   },
   "x-publisher": {
     "tool": "docker-buildx",
@@ -599,7 +425,7 @@
 
 ```json
 {
-<<<<<<< HEAD
+  "server": {
   "name": "hybrid-mcp-server",
   "description": "MCP server available as both local package and remote service",
   "repository": {
@@ -647,60 +473,11 @@
           "choices": ["us-east-1", "eu-west-1", "ap-southeast-1"]
         }
       ]
-=======
-  "server": {
-    "name": "hybrid-mcp-server",
-    "description": "MCP server available as both local package and remote service",
-    "repository": {
-      "url": "https://github.com/example/hybrid-mcp",
-      "source": "github",
-      "id": "klm012no-pqrs-3456-tuvw-xyz789abcdef"
->>>>>>> b3ae1c2a
     },
-    "version_detail": {
-      "version": "1.5.0"
-    },
-    "packages": [
-      {
-        "registry_name": "npm",
-        "name": "@example/hybrid-mcp-server",
-        "version": "1.5.0",
-        "runtime_hint": "npx",
-        "package_arguments": [
-          {
-            "type": "named",
-            "name": "--mode",
-            "description": "Operation mode",
-            "default": "local",
-            "choices": ["local", "cached", "proxy"]
-          }
-        ]
-      }
-    ],
-    "remotes": [
-      {
-        "transport_type": "sse",
-        "url": "https://hybrid-mcp.example.com/sse",
-        "headers": [
-          {
-            "name": "X-API-Key",
-            "description": "API key for authentication",
-            "is_required": true,
-            "is_secret": true
-          },
-          {
-            "name": "X-Region",
-            "description": "Service region",
-            "default": "us-east-1",
-            "choices": ["us-east-1", "eu-west-1", "ap-southeast-1"]
-          }
-        ]
-      },
-      {
-        "transport_type": "streamable",
-        "url": "https://hybrid-mcp.example.com/stream"
-      }
-    ]
+    {
+      "transport_type": "streamable",
+      "url": "https://hybrid-mcp.example.com/stream"
+    }
   },
   "x-publisher": {
     "tool": "hybrid-deployer",
@@ -723,6 +500,7 @@
 
 ```json
 {
+  "server": {
   "name": "io.modelcontextprotocol/text-editor",
   "description": "MCP Bundle server for advanced text editing capabilities",
   "repository": {
@@ -758,34 +536,17 @@
 ```json
 {
   "server": {
-    "name": "io.legacy/old-weather-server",
-    "description": "Legacy weather server - DEPRECATED: Use weather-v2 instead for new projects",
-    "status": "deprecated",
-    "repository": {
-      "url": "https://github.com/example/old-weather",
-      "source": "github",
-      "id": "legacy-abc123-def456-789012-345678-901234567890"
-    },
-    "version_detail": {
-      "version": "0.9.5"
-    },
-    "packages": [
-      {
-        "registry_name": "npm",
-        "name": "@legacy/old-weather-server",
-        "version": "0.9.5",
-        "environment_variables": [
-          {
-            "name": "WEATHER_API_KEY",
-            "description": "Weather API key",
-            "is_required": true,
-            "is_secret": true
-          }
-        ]
-      }
-    ]
-  },
-<<<<<<< HEAD
+  "name": "io.legacy/old-weather-server",
+  "description": "Legacy weather server - DEPRECATED: Use weather-v2 instead for new projects",
+  "status": "deprecated",
+  "repository": {
+    "url": "https://github.com/example/old-weather",
+    "source": "github",
+    "id": "legacy-abc123-def456-789012-345678-901234567890"
+  },
+  "version_detail": {
+    "version": "0.9.5"
+  },
   "packages": [
     {
       "location": {
@@ -801,7 +562,8 @@
           "is_secret": true
         }
       ]
-=======
+    }
+  },
   "x-publisher": {
     "tool": "legacy-publisher",
     "version": "0.8.1",
@@ -810,7 +572,6 @@
       "deprecation_notice": "This publisher is deprecated. Use npm-publisher v2.0+ for new projects.",
       "maintenance_mode": true,
       "final_version": true
->>>>>>> b3ae1c2a
     }
   }
 }
