--- conflicted
+++ resolved
@@ -338,32 +338,9 @@
     },
     "packages": [
       {
-<<<<<<< HEAD
         "package_type": "docker",
         "registry_name": "docker-hub",
-        "identifier": "mcp/database-manager:3.1.0",
-      "version": "3.1.0",
-      "runtime_arguments": [
-        {
-          "type": "named",
-          "name": "--network",
-          "value": "host",
-          "description": "Use host network mode"
-        },
-        {
-          "type": "named",
-          "name": "-e",
-          "value": "DB_TYPE={db_type}",
-          "description": "Database type to connect to",
-          "is_repeated": true,
-          "variables": {
-            "db_type": {
-              "description": "Type of database",
-              "choices": ["postgres", "mysql", "mongodb", "redis"],
-              "is_required": true
-=======
-        "registry_name": "docker",
-        "name": "example/database-manager-mcp",
+        "identifier": "example/database-manager-mcp",
         "version": "3.1.0",
         "runtime_arguments": [
           {
@@ -384,7 +361,6 @@
                 "choices": ["postgres", "mysql", "mongodb", "redis"],
                 "is_required": true
               }
->>>>>>> d6634062
             }
           }
         }
@@ -482,28 +458,6 @@
     "remotes": [
       {
         "transport_type": "sse",
-<<<<<<< HEAD
-      "url": "https://hybrid-mcp.example.com/sse",
-      "headers": [
-        {
-          "name": "X-API-Key",
-          "description": "API key for authentication",
-          "is_required": true,
-          "is_secret": true
-        },
-        {
-          "name": "X-Region",
-          "description": "Service region",
-          "default": "us-east-1",
-          "choices": ["us-east-1", "eu-west-1", "ap-southeast-1"]
-        }
-      ]
-      },
-      {
-        "transport_type": "streamable",
-      "url": "https://hybrid-mcp.example.com/stream"
-    }
-=======
         "url": "https://mcp.example.com/sse",
         "headers": [
           {
@@ -524,7 +478,6 @@
         "transport_type": "streamable",
         "url": "https://mcp.example.com/http"
       }
->>>>>>> d6634062
     ]
   },
   "x-publisher": {
